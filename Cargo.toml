[package]
name = "rustile"
version = "0.1.0"
edition = "2024"
authors = ["d-matsui"]
description = "A lightweight tiling window manager written in Rust"
repository = "https://github.com/d-matsui/rustile"
license = "MIT"
keywords = ["window-manager", "tiling", "x11", "linux", "desktop"]
categories = ["gui"]
readme = "README.md"

[dependencies]
x11rb = "0.13.0"
anyhow = "1.0"
tracing = "0.1"
tracing-subscriber = "0.3"
xkeysym = "0.2.1"
serde = { version = "1.0", features = ["derive"] }
<<<<<<< HEAD
toml = "0.8"
dirs = "6.0"
=======
toml = "0.9"
dirs = "5.0"
>>>>>>> 7d262d8e
<|MERGE_RESOLUTION|>--- conflicted
+++ resolved
@@ -17,10 +17,5 @@
 tracing-subscriber = "0.3"
 xkeysym = "0.2.1"
 serde = { version = "1.0", features = ["derive"] }
-<<<<<<< HEAD
-toml = "0.8"
 dirs = "6.0"
-=======
-toml = "0.9"
-dirs = "5.0"
->>>>>>> 7d262d8e
+toml = "0.9"